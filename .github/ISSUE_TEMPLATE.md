<!-- Have you searched for similar issues? Before submitting this issue, please check the open issues and add a note before logging a new issue. 

PLEASE USE THE TEMPLATE BELOW TO PROVIDE INFORMATION ABOUT THE ISSUE. 
INSUFFICIENT INFO WILL GET THE ISSUE CLOSED. IT WILL ONLY BE REOPENED AFTER SUFFICIENT INFO IS PROVIDED-->

## Description 
<!--Provide a brief description of the issue-->


## Steps to Reproduce
<<<<<<< HEAD
<!--Please add a series of steps to reproduce the issue-->
=======
>>>>>>> 70bafa0e
   1. 
   2. 
   3. 

## Actual result:
<!-- Please add screenshots if needed -->


## Expected result:


## Reproduces how often: 
<!--[Easily reproduced/Intermittent issue/No steps to reproduce]-->


## Brave version (about:brave info) 
<!--Please use the clipboard button in about:brave and paste the complete information here-->


<<<<<<< HEAD
### Reproducible on current release:
<!--Does the issue reproduce on browser-laptop version as well? -->
=======
### Reproducible on current release: 
<!-- Is this a problem with the live build?-->
>>>>>>> 70bafa0e


### Website problems only:  
- Does the issue resolve itself when disabling Brave Shields?
- Is the issue reproducible on the latest version of Chrome?

### Additional Information
<<<<<<< HEAD
<!--Any additional information, related issues, extra QA steps, configuration or data that might be necessary to reproduce the issue-->
=======
<!-- Any additional information, related issues, configuration or data that might help to reproduce the issue. -->
>>>>>>> 70bafa0e
<|MERGE_RESOLUTION|>--- conflicted
+++ resolved
@@ -8,16 +8,14 @@
 
 
 ## Steps to Reproduce
-<<<<<<< HEAD
 <!--Please add a series of steps to reproduce the issue-->
-=======
->>>>>>> 70bafa0e
+
    1. 
    2. 
    3. 
 
 ## Actual result:
-<!-- Please add screenshots if needed -->
+<!--Please add screenshots if needed-->
 
 
 ## Expected result:
@@ -31,22 +29,13 @@
 <!--Please use the clipboard button in about:brave and paste the complete information here-->
 
 
-<<<<<<< HEAD
 ### Reproducible on current release:
 <!--Does the issue reproduce on browser-laptop version as well? -->
-=======
-### Reproducible on current release: 
-<!-- Is this a problem with the live build?-->
->>>>>>> 70bafa0e
 
 
 ### Website problems only:  
-- Does the issue resolve itself when disabling Brave Shields?
-- Is the issue reproducible on the latest version of Chrome?
+- Does the issue resolve itself when disabling Brave Shields? 
+- Is the issue reproducible on the latest version of Chrome? 
 
 ### Additional Information
-<<<<<<< HEAD
-<!--Any additional information, related issues, extra QA steps, configuration or data that might be necessary to reproduce the issue-->
-=======
-<!-- Any additional information, related issues, configuration or data that might help to reproduce the issue. -->
->>>>>>> 70bafa0e
+<!--Any additional information, related issues, extra QA steps, configuration or data that might be necessary to reproduce the issue-->